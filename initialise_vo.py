--- conflicted
+++ resolved
@@ -141,9 +141,6 @@
         self.triangulated_points = self.triangulated_points / self.triangulated_points[3]
         self.triangulated_points = self.triangulated_points[:3, :].T
 
-<<<<<<< HEAD
-        return self.keypoints.copy(), self.triangulated_points.copy(), self.candidate_points.copy()
-=======
         # Outlier removal: checking if the points are inside the FOV
         h, w = im1.shape
         alpha = self.K[0, 0]
@@ -156,8 +153,19 @@
         self.triangulated_points = self.triangulated_points[z_mask]
         self.keypoints = self.keypoints[z_mask]
 
-        return self.keypoints.copy(), self.triangulated_points.copy()
->>>>>>> df110967
+        # Outlier removal: checking if the points are inside the FOV
+        h, w = im1.shape
+        alpha = self.K[0, 0]
+        in_FOV = check_inside_FOV(alpha, w, h, self.triangulated_points)
+        self.triangulated_points = self.triangulated_points[in_FOV]
+        self.keypoints = self.keypoints[in_FOV]
+
+        # Outlier removal: remove points whose z-value greatly deviates from the median
+        z_mask = median_outliers(self.triangulated_points, *self.outlier_tolerance)
+        self.triangulated_points = self.triangulated_points[z_mask]
+        self.keypoints = self.keypoints[z_mask]
+
+        return self.keypoints.copy(), self.triangulated_points.copy(), self.candidate_points.copy()
 
     def draw_landmarks(self, aspect_x=20, aspect_y=10, aspect_z=15):
         """
