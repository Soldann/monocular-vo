--- conflicted
+++ resolved
@@ -9,29 +9,18 @@
 from utils import DrawTrajectory
 
 
-<<<<<<< HEAD
 dl = DataLoader("kitti")
 b = Bootstrap(dl, outlier_tolerance=(15, None, 15))
 #b = Bootstrap(dl, outlier_tolerance=(500, 500, 500), init_frames=(0, 10))
-=======
-dl = DataLoader("parking")
-b = Bootstrap(dl, outlier_tolerance=(15, None, 15), init_frames=(0, 3))
-#b = Bootstrap(dl, outlier_tolerance=(15, None, 15), init_frames=(75, 80))
-
->>>>>>> e2a0bcd1
 vo = VO(b)
 b.draw_all()
 
-dt = DrawTrajectory(b, save=True)
+dt = DrawTrajectory(b, save=False)
 
 index = 0
-<<<<<<< HEAD
-for image in dl[b.init_frames[1]:]:
-=======
 poses = [] 
 
-for image in dl[4:29]:
->>>>>>> e2a0bcd1
+for image in dl[b.init_frames[1]:]:
     # debug=[VO.Debug.KLT]
     index += 1
     print("Frame", index)
@@ -39,7 +28,7 @@
     #     p_new, pi, xi = vo.process_frame(image, debug=[VO.Debug.KLT])
     # else:
     p_new, pi, xi, ci = vo.process_frame(image, debug=[])
-    dt.update_data(p_new, pi, xi, ci, image)
+    #dt.update_data(p_new, pi, xi, ci, image)
     poses.append(p_new)
     print(p_new)
 
