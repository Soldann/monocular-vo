--- conflicted
+++ resolved
@@ -537,12 +537,8 @@
 if __name__ == "__main__":
     
     # Set the name and first frame. Make sure the trajectory file is in the directory
-<<<<<<< HEAD
-    te = TrajectoryEval(dataset_name="kitti", first_frame=3)
-=======
     dl = DataLoader("kitti", preload=False)
     te = TrajectoryEval(dataset_name=dl.dataset_str, first_frame=dl.init_frames[1])
->>>>>>> 78cd3476
 
     # To show the relative error:
 
